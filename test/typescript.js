const assert = require('assert');
const fs = require('fs');
const {bundle, run, assertBundleTree} = require('./utils');
const Path = require('path');

describe('typescript', function() {
  it('should produce a ts bundle using ES6 imports', async function() {
    let b = await bundle(__dirname + '/integration/typescript/index.ts');

    assert.equal(b.assets.size, 2);
    assert.equal(b.childBundles.size, 1);

    let output = run(b);
    assert.equal(typeof output.count, 'function');
    assert.equal(output.count(), 3);
  });

  it('should produce a ts bundle using commonJS require', async function() {
    let b = await bundle(
      __dirname + '/integration/typescript-require/index.ts'
    );

    assert.equal(b.assets.size, 2);
    assert.equal(b.childBundles.size, 1);

    let output = run(b);
    assert.equal(typeof output.count, 'function');
    assert.equal(output.count(), 3);
  });

  it('should support json require', async function() {
    let b = await bundle(__dirname + '/integration/typescript-json/index.ts');

    assert.equal(b.assets.size, 2);
    assert.equal(b.childBundles.size, 1);

    let output = run(b);
    assert.equal(typeof output.count, 'function');
    assert.equal(output.count(), 3);
  });

  it('should support env variables', async function() {
    let b = await bundle(__dirname + '/integration/typescript-env/index.ts');

    assert.equal(b.assets.size, 1);
    assert.equal(b.childBundles.size, 1);

    let output = run(b);
    assert.equal(typeof output.env, 'function');
    assert.equal(output.env(), 'test');
  });

  it('should support importing a URL to a raw asset', async function() {
    let b = await bundle(__dirname + '/integration/typescript-raw/index.ts');

    assertBundleTree(b, {
      name: 'index.js',
      assets: ['index.ts', 'test.txt'],
      childBundles: [
        {
          type: 'map'
        },
        {
          type: 'txt',
          assets: ['test.txt'],
          childBundles: []
        }
      ]
    });

    let output = run(b);
    assert.equal(typeof output.getRaw, 'function');
<<<<<<< HEAD
    assert(/^\/dist\/test\.[0-9a-f]+\.txt$/.test(output.getRaw()));
    assert(
      fs.existsSync(
        b.entryAsset.options.outDir + '/' + Path.basename(output.getRaw())
      )
    );
=======
    assert(/^\/test\.[0-9a-f]+\.txt$/.test(output.getRaw()));
    assert(fs.existsSync(__dirname + '/dist/' + output.getRaw()));
>>>>>>> 379ae0c7
  });

  it('should minify in production mode', async function() {
    let b = await bundle(
      __dirname + '/integration/typescript-require/index.ts',
      {production: true}
    );

    assert.equal(b.assets.size, 2);
    assert.equal(b.childBundles.size, 1);

    let output = run(b);
    assert.equal(typeof output.count, 'function');
    assert.equal(output.count(), 3);

    let js = fs.readFileSync(b.entryAsset.options.outDir + '/index.js', 'utf8');
    assert(!js.includes('local.a'));
  });

  it('should support loading tsconfig.json', async function() {
    let b = await bundle(__dirname + '/integration/typescript-config/index.ts');

    let output = run(b);
    assert.equal(output, 2);

    let js = fs.readFileSync(b.entryAsset.options.outDir + '/index.js', 'utf8');
    assert(!js.includes('/* test comment */'));
  });

  it('should support compiling JSX', async function() {
    let b = await bundle(__dirname + '/integration/typescript-jsx/index.tsx');

    let file = fs.readFileSync(
      b.entryAsset.options.outDir + '/index.js',
      'utf8'
    );
    assert(file.includes('React.createElement("div"'));
  });

  it('should use esModuleInterop by default', async function() {
    let b = await bundle(
      __dirname + '/integration/typescript-interop/index.ts'
    );

    assertBundleTree(b, {
      name: 'index.js',
      assets: ['index.ts', 'commonjs-module.js'],
      childBundles: [
        {
          type: 'map'
        }
      ]
    });

    let output = run(b);
    assert.equal(typeof output.test, 'function');
    assert.equal(output.test(), 'test passed');
  });
});<|MERGE_RESOLUTION|>--- conflicted
+++ resolved
@@ -70,17 +70,12 @@
 
     let output = run(b);
     assert.equal(typeof output.getRaw, 'function');
-<<<<<<< HEAD
-    assert(/^\/dist\/test\.[0-9a-f]+\.txt$/.test(output.getRaw()));
+    assert(/^\/test\.[0-9a-f]+\.txt$/.test(output.getRaw()));
     assert(
       fs.existsSync(
         b.entryAsset.options.outDir + '/' + Path.basename(output.getRaw())
       )
     );
-=======
-    assert(/^\/test\.[0-9a-f]+\.txt$/.test(output.getRaw()));
-    assert(fs.existsSync(__dirname + '/dist/' + output.getRaw()));
->>>>>>> 379ae0c7
   });
 
   it('should minify in production mode', async function() {
